[tool.poetry]
name = "deprl"
version = "0.2.0"
description = "DEP-RL, a method for robust control of musculoskeletal systems."
authors = ["Pierre Schumacher <pierre.schumacher@tuebingen.mpg.de>"]
license = "MIT"
readme = "README.md"


[tool.poetry.dependencies]
<<<<<<< HEAD
# python = ">=3.9, <=3.11.4"
python = "3.9.17"
=======
python = ">=3.9, <=3.11.4"
>>>>>>> 7a1a4f24
pyyaml = "^6.0"
numpy = "^1.22.4"
termcolor = "^2.2.0"
pandas = "^2.0.1"
gdown = "^4.7.1"
<<<<<<< HEAD
pytest = "^7.4.0"
# torch = {version = "^2.0.1+cpu", source = "pytorch-cpu"}
torch = "2.0.0"
=======
# torch = {version = "^2.0.1+cpu", source = "pytorch-cpu"}
torch = "^2.0.0"
>>>>>>> 7a1a4f24


[tool.poetry.group.dev.dependencies]
pudb = "*"
pre-commit = "*"
ostrichrl = {git = "https://github.com/P-Schumacher/ostrichrl.git", branch="fix/setuptools"}
warmup = {git = "https://github.com/P-Schumacher/warmup.git"}
gym = "0.13.0"
wandb = "^0.15.4"
<<<<<<< HEAD
myosuite = "1.7.0"
sphinx = "5.3.0"
sphinx-rtd-theme = "^1.2.2"
sconegym = {path = "../sconegym-dev", develop = true}

=======
myosuite = "^1.7.0"
sphinx = "5.3.0"
sphinx-rtd-theme = "^1.2.2"
pytest = "^7.4.0"
sphinx-copybutton = "^0.5.2"
>>>>>>> 7a1a4f24

[tool.poetry.scripts]
log = "deprl.log:main"
plot = "deprl.plot:main"


[[tool.poetry.source]]
name = "pytorch-cpu"
url = "https://download.pytorch.org/whl/cpu"
priority = "explicit"


[tool.black]
line-length = 79
target-version = ["py310"]


[tool.isort]
profile = "black"
filter_files = "True"
line_length = 79
multi_line_output = 3
include_trailing_comma = true
force_grid_wrap = 0
use_parentheses = true
ensure_newline_before_comments = true


[tool.ruff]
ignore = ["C901", "F403", "F405"]
line-length = 120
target-version= "py310"


[build-system]
requires = ["poetry-core"]
build-backend = "poetry.core.masonry.api"<|MERGE_RESOLUTION|>--- conflicted
+++ resolved
@@ -8,25 +8,15 @@
 
 
 [tool.poetry.dependencies]
-<<<<<<< HEAD
-# python = ">=3.9, <=3.11.4"
-python = "3.9.17"
-=======
 python = ">=3.9, <=3.11.4"
->>>>>>> 7a1a4f24
 pyyaml = "^6.0"
 numpy = "^1.22.4"
 termcolor = "^2.2.0"
 pandas = "^2.0.1"
 gdown = "^4.7.1"
-<<<<<<< HEAD
 pytest = "^7.4.0"
 # torch = {version = "^2.0.1+cpu", source = "pytorch-cpu"}
-torch = "2.0.0"
-=======
-# torch = {version = "^2.0.1+cpu", source = "pytorch-cpu"}
 torch = "^2.0.0"
->>>>>>> 7a1a4f24
 
 
 [tool.poetry.group.dev.dependencies]
@@ -36,19 +26,13 @@
 warmup = {git = "https://github.com/P-Schumacher/warmup.git"}
 gym = "0.13.0"
 wandb = "^0.15.4"
-<<<<<<< HEAD
 myosuite = "1.7.0"
-sphinx = "5.3.0"
-sphinx-rtd-theme = "^1.2.2"
-sconegym = {path = "../sconegym-dev", develop = true}
-
-=======
-myosuite = "^1.7.0"
 sphinx = "5.3.0"
 sphinx-rtd-theme = "^1.2.2"
 pytest = "^7.4.0"
 sphinx-copybutton = "^0.5.2"
->>>>>>> 7a1a4f24
+sconegym = {path = "../sconegym-dev", develop = true}
+
 
 [tool.poetry.scripts]
 log = "deprl.log:main"
